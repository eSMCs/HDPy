--- conflicted
+++ resolved
@@ -430,16 +430,9 @@
         
         # send reset after episode has finished
         if episode_idx < len(storages) - 1:
-<<<<<<< HEAD
-            critic.event_handler(None, dict(), ms_per_step * N, 'reset')
-            
-        if accError != 0:
-            print episode + ': accumulated error: ' + str(accError)
-=======
             #critic.event_handler(None, dict(), ms_per_step * N, 'reset')
             critic.signal('reset')
             critic.signal('new_episode') # collectors will create new group
->>>>>>> 851f8670
     
     # cleanup
     critic._pre_increment_hook = critic._pre_increment_hook_orig
